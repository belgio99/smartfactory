--- conflicted
+++ resolved
@@ -713,7 +713,6 @@
     except Exception as e:
         logging.error("Exception: %s", str(e))
         raise HTTPException(status_code=500, detail=str(e))
-<<<<<<< HEAD
     
 
 @app.post('/smartfactory/historical')
@@ -780,8 +779,6 @@
     
     return response
 
-    
-
 @app.get("/smartfactory/dummy")
 async def dummy_endpoint(api_key: str = Depends(get_verify_api_key(["gui"]))):
     """
@@ -791,9 +788,6 @@
     """
     return JSONResponse(content={"message": "This is a dummy endpoint"}, status_code=200)
 
-=======
->>>>>>> 94fe7c6c
-
 if __name__ == "__main__":
     uvicorn.run(app, port=8000, host="0.0.0.0")
 
