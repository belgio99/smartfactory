from dateutil.relativedelta import relativedelta
import json
from itertools import product
import ast
from dotenv import load_dotenv
import os
from pathlib import Path
from rdflib import Graph
# Load environment variables
load_dotenv()
from datetime import datetime, timedelta
# the class is accessible only following the route of classified label == "kpi_calc" or label =="prediction"
class QueryGenerator:

    def __init__(self, llm):
        self.llm=llm

    def _string_to_array(self,array):
        array = array.strip("[]").split(", ")
        return [str(x.strip("'")) for x in array]
    
    def _check_absolute_time_window(self,dates:datetime,label):
        # the time window is 'dates[0] -> dates[1]', check if dates[0] < dates[1]
        try: 
            start = datetime.strptime(dates[0], "%Y-%m-%d")
            end = datetime.strptime(dates[1], "%Y-%m-%d")
        except:
            return False
        if (end -start).days < 0:
            return False
        # there are two delta due to a the following user case:
        # TODAY is somewhere in the middle of april and the input is "predict/calculate X for the month of April 2024"
        # rag has to calculate for only a fraction of the month
        delta_p = (end - self.TODAY).days
        delta_k = (start - self.TODAY).days
        if (delta_p > 0 and label == "prediction") or (delta_k < 0 and label == "kpi_calc"):
            return True
        # time window not consistent with label or attempt to calculate/predict for Today
        return False

            
    def _kb_update(self):
        temp = datetime.now()
        self.TODAY = datetime(year=temp.year,month=temp.month,day=temp.day)
        kpi_query= """
        PREFIX ontology: <http://www.semanticweb.org/raffi/ontologies/2024/10/sa-ontology#>
        SELECT ?id WHERE {
        ?kpi rdf:type ?type.
        FILTER (?type IN (ontology:ProductionKPI_Production, ontology:EnergyKPI_Consumption, ontology:EnergyKPI_Cost, ontology:MachineUsageKPI, ontology:ProductionKPI_Quality, ontology:CustomKPItmp)).
        ?kpi ontology:id ?id .
        }
        """
        machine_query="""
        PREFIX ontology: <http://www.semanticweb.org/raffi/ontologies/2024/10/sa-ontology#>
        SELECT ?id WHERE {
        ?machine rdf:type ?type
        FILTER (?type IN (ontology:AssemblyMachine, ontology:LargeCapacityCuttingMachine, ontology:LaserCutter, ontology:LaserWeldingMachine, ontology:LowCapacityCuttingMachine, ontology:MediumCapacityCuttingMachine, ontology:RivetingMachine, ontology:TestingMachine)).
        ?machine ontology:id ?id.
        }
        """
        graph = Graph()
        graph.parse(os.environ['KB_FILE_PATH'] + os.environ['KB_FILE_NAME'], format="xml")
        res = graph.query(kpi_query)
        self.kpi_res = []
        for row in res:
            self.kpi_res.append(str(row["id"]))
        res = graph.query(machine_query)
        self.machine_res = []
        for row in res:
            self.machine_res.append(str(row["id"]))

    def _last_next_days(self,data,time,days):
        if time == "last":
            start = data - timedelta(days=days)
            end = data - timedelta(days= 1)
            return start.strftime('%Y-%m-%d'),end.strftime('%Y-%m-%d')
        # time == next    
        elif time == "next": 
            return days
        else: 
            return "INVALID DATE"
        
    def _last_next_weeks(self,data,time,weeks):
        if time == "last":
            # Calcola il giorno della settimana (0=Lunedì, 6=Domenica)
            start = data - timedelta(days=(7 * weeks) +data.weekday())
            end = data - timedelta(days= 1 +data.weekday())
            return start.strftime('%Y-%m-%d'),end.strftime('%Y-%m-%d')
        # time == next    
        elif time == "next":
            # 7 - data.weekday() -> monday of the following week
            return (7 - data.weekday()) + 7 * weeks - 1
        else: 
            return "INVALID DATE"
        
    def _last_next_months(self,data,time,months):
        first_of_the_current_month= data - relativedelta(days= data.day-1)
        if time == "last":
            end_of_the_month = first_of_the_current_month - relativedelta(days=1)
            first_of_the_month = first_of_the_current_month - relativedelta(months= months)
            return first_of_the_month.strftime('%Y-%m-%d') , end_of_the_month.strftime('%Y-%m-%d')
        # time == next    
        elif time == "next":
            first_of_the_month = first_of_the_current_month + relativedelta(months= 1)
            end_of_the_month = first_of_the_month + relativedelta(months= months) - relativedelta(days = 1)
            return (end_of_the_month - data).days
        else: 
            return "INVALID DATE"   
        
    
    # input: a time window outputted from the llm
    # return: a time window in the required format
    def _date_parser(self,date,label):
        if date == "NULL": 
            # date not provided from the user => default action
            if label == "kpi_calc":
                return self._last_next_days(self.TODAY,"last",30)
            else:
                return self._last_next_days(self.TODAY,"next",30)
        # absolute time window
        if "->" in date:
            temp=date.split(" -> ")
            if not(self._check_absolute_time_window(temp,label)):
                return "INVALID DATE"
            delta= (datetime.strptime(temp[1], "%Y-%m-%d")-self.TODAY).days
            if label == "prediction":
                return delta
            if delta >= 0:
                # the time window is only partially calculable because TODAY is within it
                return temp[0], (self.TODAY- relativedelta(days=1)).strftime('%Y-%m-%d')
            return temp[0],temp[1]
        # relative time window
        if "<" in date:
            # date format: <last/next, X, days/weeks/months>
            temp=date.strip("<>").split(", ")
            temp[1]=int(temp[1])
            if (temp[0] == "last" and label != "kpi_calc") or (temp[0] == "next" and label != "prediction") or temp[1] == 0:
                return "INVALID DATE"
            if temp[2] == "days":
                return self._last_next_days(self.TODAY,temp[0],temp[1])
            elif temp[2] == "weeks":
                return self._last_next_weeks(self.TODAY,temp[0],temp[1])
            elif temp[2] == "months":
                return self._last_next_months(self.TODAY,temp[0],temp[1])
        return "INVALID DATE"

    # input: 
    #   data: output of llm invocation, in the format: OUTPUT: (query1), (query2), (query3)
    #   label: classification label for the user input,
    # output: json formatted string which will be sended to other modules, if all data is not valid the outbut will be {"value": []}
    def _json_parser(self, data, label):
        json_out= {"value":[]}
        data = data.replace("OUTPUT: ","")
        data= data.strip("()").split("), (")
        # for each elem in data, a dictionary (json obj) is created
        for elem in data:
            obj={}
            # it is necessary to include ']' in the split because otherwise would also be included in the splitting, each element of the arrays
            elem = elem.split("], ")
            kpis=elem[1]+"]"
            kpis = self._string_to_array(kpis)
            # a request is invalid if it misses the kpi field or if the user query mentions 'all' kpis to be calculate/predicted
            if kpis == ["NULL"]:
                continue
            date = self._date_parser(elem[2],label)
            # if there is no valid time window, the related json obj is not built
            if date == "INVALID DATE":
                continue
            # kpi-engine get a time window with variable starting point while predictor starts always from the day next to the current one
            if label == "kpi_calc":
                obj["Date_Start"] = date[0]
                obj["Date_Finish"] = date[1]
            else:
                # predictions
                obj["Date_prediction"] = date

            machines=elem[0]+"]"
            # transform the string containing the array of machines in an array of string
            machines = self._string_to_array(machines)
            # machines == ["NULL"] => no usage of the Machine_Name key
            if  machines != ["NULL"]:                
                for machine, kpi in product(machines,kpis):
                    new_dict=obj.copy()
                    new_dict["Machine_Name"]=machine
                    new_dict["KPI_Name"] = kpi
                    json_out["value"].append(new_dict)
            else:
                # only kpis names are added to json obj
                for kpi in kpis:
                    new_dict=obj.copy()
                    new_dict["KPI_Name"] = kpi
                    json_out["value"].append(new_dict)

        return json.dumps(json_out,indent=4)

    def query_generation(self,input= "predict idle time max, cost wrking sum and good cycles min for last week for all the medium capacity cutting machine, predict the same kpis for Laser welding machines 2 for today. calculate the cnsumption_min for next 4 month and for Laser cutter the offline time sum for last 23 day. "
, label="kpi_calc"):
        
        self._kb_update()
        YESTERDAY = f"{(self.TODAY-relativedelta(days=1)).strftime('%Y-%m-%d')} -> {(self.TODAY-relativedelta(days=1)).strftime('%Y-%m-%d')}"
        query= f"""
            USER QUERY: {input}

            INSTRUCTIONS: Extract information from the USER QUERY based on the following rules and output it in the EXAMPLE OUTPUT specified format.

            LIST_1 (list of machines): '{self.machine_res}'
            LIST_2 (list of kpis): '{self.kpi_res}'

            RULES:
            1. Match IDs:
                -Look for any terms in the query that match IDs from LIST_1 or LIST_2.
                -If a match contains a machine type without a specific number, return all machines of that type. Example: 'Testing Machine' -> ['Testing Machine 1', 'Testing Machine 2', 'Testing Machine 3'].
                -Every matched id MUST be enclosed in ' ' before being provided to the output.
            2. Determine Time Window:
                -if there is a time window described by exact dates, use them, otherwise return the expression which individuates the time window: 'last/next X days/weeks/months' using the format <last/next, X, days/weeks/months>
                -If no time window is specified, use NULL.
                -if there is a reference to an exact month and a year, return the time windows starting from the first of that month and ending to the last day of that month.
                -Yesterday must be returned as {YESTERDAY}, today as {(self.TODAY).strftime('%Y-%m-%d')} -> {(self.TODAY).strftime('%Y-%m-%d')} and tomorrow as {(self.TODAY+relativedelta(days=1)).strftime('%Y-%m-%d')} -> {(self.TODAY+relativedelta(days=1)).strftime('%Y-%m-%d')}.
                -Allow for minor spelling or formatting mistakes in the matched expressions and correct them as done in the examples below.
                -If there is a time window logically incorrect, DO NOT fix it and return it as it is. ES: 15/07/2024 -> 10/07/2024 MUST NOT BE CORRECTED as 2024-07-10 -> 2024-07-15
            3. Handle Errors:
                -Allow for minor spelling or formatting mistakes in the input.
<<<<<<< HEAD
                -If there is ambiguity matching a kpi, if exist, you can match USER QUERY with the one which ends with '_avg'"""
        
=======
                -If there is ambiguity matching a kpi, you can match USER QUERY with the one in LIST_2 which ends with '_avg'"""
>>>>>>> 7e533e8c
        # There is a different output format between report and (kpi_calc and predictions) use cases so there will be a different prompt
        # kpi_cal and predictions prompt
        if label == "kpi_calc" or label == "predictions":
            query+=f"""
            4. Output Format:
                -For each unique combination of machine IDs and KPIs, return a tuple in this format: ([matched LIST_1 IDs], [matched LIST_2 IDs], time window).
                
            NOTES:
<<<<<<< HEAD
            -If no IDs from LIST_1 are associated with the matched KPIs, return [NULL] as [matched LIST_1 IDs].
            -If a match refers to all machines, return [NULL] as [matched LIST_1 IDs].
            -Ensure output matches the one of the EXAMPLES below exactly, I need only the OUTPUT section.
=======
            -Ensure output matches the one of the EXAMPLES below exactly, I need only the OUTPUT section.
            -If no IDs from LIST_2 are associated with the matched KPIs, return ['NULL'] as [matched LIST_2 IDs].
            -If no IDs from LIST_1 are associated with the matched machines, return ['NULL'] as [matched LIST_1 IDs].
>>>>>>> 7e533e8c

            EXAMPLES:
            '
            LIST_1: [cost_idle_avg, cost_idle_std, offline_time_med, offline_time_max, working_time_min, working_time_sum, working_time_avg]
            LIST_2: [Assembly Machine 1, Low Capacity Cutting Machine 1, Assembly Machine 2]

<<<<<<< HEAD
            INPUT: Calculate the kpi cost_idle arg and cost idle std for the assembly machine 1 and Low capacity cutting machine for the past 5 day, calculate offlinetime med for Assembly machine 2 for the last two months and cost_idle_avg for Assembly machine. How much do the Assembly machine 2 has worked the last three days?
            OUTPUT: (['Assembly Machine 1', 'Low Capacity Cutting Machine 1'], ['cost_idle_avg', 'cost_idle_std'], <last, 5, days>), (['Assembly Machine 2'], ['offline_time_med'], <last, 2, months>), (['Assembly Machine 1', 'Assembly Machine 2'], ['cost_idle_avg'], NULL), (['Assembly Machine 2'], ['working_time_sum'], <last, 3, days>)

            INPUT: Calculate using data from the last 2 weeks the standard deviation for cost_idle of Low capacity cutting machine 1 and Assemby Machine 2. Calculate for the same machines also the offline time median using data from the past month. Calculate also the highest offline time for low capacity cutting machine 1?
            OUTPUT: (['Low Capacity Cutting Machine 1', 'Assembly Machine 2'], ['cost_idle_std'], <last, 2, weeks>), (['Low Capacity Cutting Machine 1', 'Assembly Machine 2'], ['offline_time_med'], <last, 1, months>), (['Low Capacity Cutting Machine 1'], ['offline_time_max'], NULL)

            INPUT: Can you calculate the working time for Assembly machine 1 based on yesterday data, the same kpi dor Assembly machine 2 for last week. What is the day low capacity cutting machine 1 had the lowest working time last 2 months.
            OUTPUT: (['Assembly Machine 1'], ['working_time_avg'], {YESTERDAY}), (['Assembly Machine 2'], ['working_time_avg'], <last, 1, weeks>), (['Low Capacity Cutting Machine 1'], ['working_time_min'], <last, 2, months>)

            INPUT: Predict working time min and the average for Assembly machine for {(self.TODAY + relativedelta(days=5)).strftime('%Y/%m/%d')} -> {(self.TODAY + relativedelta(days=13)).strftime('%Y/%m/%d')} and the same kpis for all machines. What will be the the total amount of working time for low capacity cutting machine 1 and assembly machine 1 for next 5 weeks.
            OUTPUT: (['Assembly Machine 1', 'Assembly Machine 2'], ['working_time_min','working_time_avg'], {(self.TODAY + relativedelta(days=5)).strftime('%Y-%m-%d')} -> {(self.TODAY + relativedelta(days=13)).strftime('%Y-%m-%d')}), ([NULL], ['working_time_min','working_time_avg'], NULL), (['Low Capacity Cutting Machine 1', 'Assembly Machine 1'], ['working_time_sum'], <next, 5, weeks>)

            INPUT: Predict for all the assembly machine the cost idle average and the sum of working time for the next 3 weeks and for low capacity cutting machne the cost_idle_std for March 2025. predict also for Assembly machine 1 the cost_idle  for the next two days.
            OUTPUT: (['Assembly Machine 1', 'Assembly Machine 2'], ['cost_idle_avg', 'working_time_sum'], <next, 3, weeks>), (['Low Capacity Cutting Machine 1'], ['cost_idle_std'], 2025-03-01 -> 2025-03-31), (['Assembly Machine 1'], ['cost_idle_avg'], <next, 2, days>)
=======
            INPUT: Calculate the kpi cost_idle arg and cost idle std for the assembly machine 1 and Low capacity cutting machine for the past 5 day, calculate offlinetime med for Assembly machine 2 for the last two months and cost_idle_avg for Assembly machine. How much do the Assembly machine 2 has worked the last three days? Can you calculate all kpis for 03/11/2024 -> 01/11/2024 for Low Capacity Cutting Machine 1?
            OUTPUT: (['Assembly Machine 1', 'Low Capacity Cutting Machine 1'], ['cost_idle_avg', 'cost_idle_std'], <last, 5, days>), (['Assembly Machine 2'], ['offline_time_med'], <last, 2, months>), (['Assembly Machine 1', 'Assembly Machine 2'], ['cost_idle_avg'], NULL), (['Assembly Machine 2'], ['working_time_sum'], <last, 3, days>), (['Low Capacity Cutting Machine 1'], ['NULL'], 2024-11-03 -> 2024-11-01)

            INPUT: Calculate using data from the last 2 weeks the standard deviation for cost_idle of Low capacity cutting machine 1 and Assemby Machine 2. Calculate for the same machines also the offline time median using data from the past month. Calculate the highest offline time for low capacity cutting machine 1?
            OUTPUT: (['Low Capacity Cutting Machine 1', 'Assembly Machine 2'], ['cost_idle_std'], <last, 2, weeks>), (['Low Capacity Cutting Machine 1', 'Assembly Machine 2'], ['offline_time_med'], <last, 1, months>), (['Low Capacity Cutting Machine 1'], ['offline_time_max'], NULL)

            INPUT: Can you calculate the working time for Assembly machine 1 based on yesterday data, the same kpi dor Assembly machine 2 for last week. Calculate the offline time median about laste 3 weeks. What is the day low capacity cutting machine 1 had the lowest working time last 2 months.
            OUTPUT: (['Assembly Machine 1'], ['working_time_avg'], {YESTERDAY}), (['Assembly Machine 2'], ['working_time_avg'], <last, 1, weeks>), (['NULL'], ['offline_time_med'], <last, 3, weeks>), (['Low Capacity Cutting Machine 1'], ['working_time_min'], <last, 2, months>)

            INPUT: Predict working time min and the average for Assembly machine for {(self.TODAY + relativedelta(days=5)).strftime('%d/%m/%Y')} -> {(self.TODAY + relativedelta(days=13)).strftime('%d/%m/%Y')} and the same kpis for all machines. What will be the the total amount of working time for low capacity cutting machine 1 and assembly machine 1 for next 5 weeks.
            OUTPUT: (['Assembly Machine 1', 'Assembly Machine 2'], ['working_time_min','working_time_avg'], {(self.TODAY + relativedelta(days=5)).strftime('%Y-%m-%d')} -> {(self.TODAY + relativedelta(days=13)).strftime('%Y-%m-%d')}), (['NULL'], ['working_time_min','working_time_avg'], NULL), (['Low Capacity Cutting Machine 1', 'Assembly Machine 1'], ['working_time_sum'], <next, 5, weeks>)

            INPUT: Can you predict for next 2 days for Assembly machine 1? predict for all the assembly machine the cost idle average and the sum of working time for the next 3 weeks and for low capacity cutting machne the cost_idle_std for March 2025. predict also for Assembly machine 1 the cost_idle  for the next two days.
            OUTPUT: (['Assembly Machine 1'], ['NULL'], <next, 2, days>), (['Assembly Machine 1', 'Assembly Machine 2'], ['cost_idle_avg', 'working_time_sum'], <next, 3, weeks>), (['Low Capacity Cutting Machine 1'], ['cost_idle_std'], 2025-03-01 -> 2025-03-31), (['Assembly Machine 1'], ['cost_idle_avg'], <next, 2, days>)
>>>>>>> 7e533e8c
            '
            """
        else:
            query+=f"""
            4. Output Format:
                -For each unique combination of machine IDs and KPIs, return a tuple in this format: ([matched LIST_1 IDs], [matched LIST_2 IDs], time window_predict, time window_calculate), where:
                    +
                
            NOTES:
            -If no IDs from LIST_1 are associated with the matched KPIs, use NULL for machines.
            -If a match refers to all machines, use NULL for machines.
            -Ensure output matches the one of the EXAMPLES below exactly, I need only the OUTPUT section.

            EXAMPLES:
            '
            LIST_1: [cost_idle_avg, cost_idle_std, offline_time_med]
            LIST_2: [Assembly Machine 1, Low Capacity Cutting Machine 1, Assembly Machine 2]

            INPUT: Calculate the kpi cost_idle arg and cost idle std for the assembly machine 1 and Low capacity cutting machine for the past 5 day, calculate offlinetime med for Assembly machine 2 for the last two months and cost_idle_avg for Assembly machine.
            OUTPUT: ([Assembly Machine 1, Low Capacity Cutting Machine 1], [cost_idle_avg, cost_idle_std], <last, 5, days>), ([Assembly Machine 2], [offline_time_med], <last, 2, months>), ([Assembly Machine 1, Assembly Machine 2], [cost_idle_avg], NULL)

            INPUT: Calculate using data from the last 2 weeks the cost_idle_std Low capacity cutting machine 1 and Assemby Machine 2. Calculate for the same machines also offline time med using data from the past month.
            OUTPUT: ([Low Capacity Cutting Machine 1, Assembly Machine 2], [cost_idle_std], <last, 2, weeks>), ([Low Capacity Cutting Machine 1, Assembly Machine 2], [offline_time_med], <last, 1, months>)

            INPUT: Can you calculate cost idle for Assembly machine 1 based on yesterday data, the same kpi dor Assembly machine 2 for last week and offline time med for low capacity cutting machine 1?
            OUTPUT: ([Assembly Machine 1], [cost_idle_avg], {YESTERDAY}), ([Assembly Machine 2], [cost_idle_avg], <last, 1, weeks>), ([Low Capacity Cutting Machine 1], [offline_time_med], NULL)

            INPUT: Predict offline time med for Assembly machine for {(self.TODAY + relativedelta(days=5)).strftime('%Y/%m/%d')} -> {(self.TODAY + relativedelta(days=13)).strftime('%Y/%m/%d')} and the same kpis for all machines.
            OUTPUT: ([Assembly Machine 1, Assembly Machine 2], [offline_time_med], {(self.TODAY + relativedelta(days=5)).strftime('%Y-%m-%d')} -> {(self.TODAY + relativedelta(days=13)).strftime('%Y-%m-%d')}), ([NULL], [cost_idle_avg, offline_time_med], NULL)

            INPUT: Predict for all the assembly machine the cost idle average and offline_time med for the next 3 weeks and for low capacity cutting machne the cost_idle_std for March 2025. predict also for Assembly machine 1 the cost_idle  for the next two days.
            OUTPUT: ([Assembly Machine 1, Assembly Machine 2], [cost_idle_avg, offline_time_med], <next, 3, weeks>), ([Low Capacity Cutting Machine 1], [cost_idle_std], 2025-03-01 -> 2025-03-31), ([Assembly Machine 1], [cost_idle_avg], <next, 2, days>)
            '
            """

        data = self.llm.invoke(query)
        data = data.content.strip("\n")
        print(data)
        json_obj = self._json_parser(data,label)
        
        print("\n")
        print(json_obj)
        

        return json_obj
    
#TODO:
# se l putput di date_parser è invalid date, si termina la catena e si stampa in out dalla catena il mesaggio di errore?
# supporto ai diversi significati di NULL per le date in base al label.
#   INVALID DATE nel parser?
# strippare degli spazi le date che si buttano in date parser<|MERGE_RESOLUTION|>--- conflicted
+++ resolved
@@ -210,7 +210,6 @@
             1. Match IDs:
                 -Look for any terms in the query that match IDs from LIST_1 or LIST_2.
                 -If a match contains a machine type without a specific number, return all machines of that type. Example: 'Testing Machine' -> ['Testing Machine 1', 'Testing Machine 2', 'Testing Machine 3'].
-                -Every matched id MUST be enclosed in ' ' before being provided to the output.
             2. Determine Time Window:
                 -if there is a time window described by exact dates, use them, otherwise return the expression which individuates the time window: 'last/next X days/weeks/months' using the format <last/next, X, days/weeks/months>
                 -If no time window is specified, use NULL.
@@ -220,12 +219,7 @@
                 -If there is a time window logically incorrect, DO NOT fix it and return it as it is. ES: 15/07/2024 -> 10/07/2024 MUST NOT BE CORRECTED as 2024-07-10 -> 2024-07-15
             3. Handle Errors:
                 -Allow for minor spelling or formatting mistakes in the input.
-<<<<<<< HEAD
-                -If there is ambiguity matching a kpi, if exist, you can match USER QUERY with the one which ends with '_avg'"""
-        
-=======
                 -If there is ambiguity matching a kpi, you can match USER QUERY with the one in LIST_2 which ends with '_avg'"""
->>>>>>> 7e533e8c
         # There is a different output format between report and (kpi_calc and predictions) use cases so there will be a different prompt
         # kpi_cal and predictions prompt
         if label == "kpi_calc" or label == "predictions":
@@ -234,37 +228,15 @@
                 -For each unique combination of machine IDs and KPIs, return a tuple in this format: ([matched LIST_1 IDs], [matched LIST_2 IDs], time window).
                 
             NOTES:
-<<<<<<< HEAD
-            -If no IDs from LIST_1 are associated with the matched KPIs, return [NULL] as [matched LIST_1 IDs].
-            -If a match refers to all machines, return [NULL] as [matched LIST_1 IDs].
-            -Ensure output matches the one of the EXAMPLES below exactly, I need only the OUTPUT section.
-=======
             -Ensure output matches the one of the EXAMPLES below exactly, I need only the OUTPUT section.
             -If no IDs from LIST_2 are associated with the matched KPIs, return ['NULL'] as [matched LIST_2 IDs].
             -If no IDs from LIST_1 are associated with the matched machines, return ['NULL'] as [matched LIST_1 IDs].
->>>>>>> 7e533e8c
 
             EXAMPLES:
             '
             LIST_1: [cost_idle_avg, cost_idle_std, offline_time_med, offline_time_max, working_time_min, working_time_sum, working_time_avg]
             LIST_2: [Assembly Machine 1, Low Capacity Cutting Machine 1, Assembly Machine 2]
 
-<<<<<<< HEAD
-            INPUT: Calculate the kpi cost_idle arg and cost idle std for the assembly machine 1 and Low capacity cutting machine for the past 5 day, calculate offlinetime med for Assembly machine 2 for the last two months and cost_idle_avg for Assembly machine. How much do the Assembly machine 2 has worked the last three days?
-            OUTPUT: (['Assembly Machine 1', 'Low Capacity Cutting Machine 1'], ['cost_idle_avg', 'cost_idle_std'], <last, 5, days>), (['Assembly Machine 2'], ['offline_time_med'], <last, 2, months>), (['Assembly Machine 1', 'Assembly Machine 2'], ['cost_idle_avg'], NULL), (['Assembly Machine 2'], ['working_time_sum'], <last, 3, days>)
-
-            INPUT: Calculate using data from the last 2 weeks the standard deviation for cost_idle of Low capacity cutting machine 1 and Assemby Machine 2. Calculate for the same machines also the offline time median using data from the past month. Calculate also the highest offline time for low capacity cutting machine 1?
-            OUTPUT: (['Low Capacity Cutting Machine 1', 'Assembly Machine 2'], ['cost_idle_std'], <last, 2, weeks>), (['Low Capacity Cutting Machine 1', 'Assembly Machine 2'], ['offline_time_med'], <last, 1, months>), (['Low Capacity Cutting Machine 1'], ['offline_time_max'], NULL)
-
-            INPUT: Can you calculate the working time for Assembly machine 1 based on yesterday data, the same kpi dor Assembly machine 2 for last week. What is the day low capacity cutting machine 1 had the lowest working time last 2 months.
-            OUTPUT: (['Assembly Machine 1'], ['working_time_avg'], {YESTERDAY}), (['Assembly Machine 2'], ['working_time_avg'], <last, 1, weeks>), (['Low Capacity Cutting Machine 1'], ['working_time_min'], <last, 2, months>)
-
-            INPUT: Predict working time min and the average for Assembly machine for {(self.TODAY + relativedelta(days=5)).strftime('%Y/%m/%d')} -> {(self.TODAY + relativedelta(days=13)).strftime('%Y/%m/%d')} and the same kpis for all machines. What will be the the total amount of working time for low capacity cutting machine 1 and assembly machine 1 for next 5 weeks.
-            OUTPUT: (['Assembly Machine 1', 'Assembly Machine 2'], ['working_time_min','working_time_avg'], {(self.TODAY + relativedelta(days=5)).strftime('%Y-%m-%d')} -> {(self.TODAY + relativedelta(days=13)).strftime('%Y-%m-%d')}), ([NULL], ['working_time_min','working_time_avg'], NULL), (['Low Capacity Cutting Machine 1', 'Assembly Machine 1'], ['working_time_sum'], <next, 5, weeks>)
-
-            INPUT: Predict for all the assembly machine the cost idle average and the sum of working time for the next 3 weeks and for low capacity cutting machne the cost_idle_std for March 2025. predict also for Assembly machine 1 the cost_idle  for the next two days.
-            OUTPUT: (['Assembly Machine 1', 'Assembly Machine 2'], ['cost_idle_avg', 'working_time_sum'], <next, 3, weeks>), (['Low Capacity Cutting Machine 1'], ['cost_idle_std'], 2025-03-01 -> 2025-03-31), (['Assembly Machine 1'], ['cost_idle_avg'], <next, 2, days>)
-=======
             INPUT: Calculate the kpi cost_idle arg and cost idle std for the assembly machine 1 and Low capacity cutting machine for the past 5 day, calculate offlinetime med for Assembly machine 2 for the last two months and cost_idle_avg for Assembly machine. How much do the Assembly machine 2 has worked the last three days? Can you calculate all kpis for 03/11/2024 -> 01/11/2024 for Low Capacity Cutting Machine 1?
             OUTPUT: (['Assembly Machine 1', 'Low Capacity Cutting Machine 1'], ['cost_idle_avg', 'cost_idle_std'], <last, 5, days>), (['Assembly Machine 2'], ['offline_time_med'], <last, 2, months>), (['Assembly Machine 1', 'Assembly Machine 2'], ['cost_idle_avg'], NULL), (['Assembly Machine 2'], ['working_time_sum'], <last, 3, days>), (['Low Capacity Cutting Machine 1'], ['NULL'], 2024-11-03 -> 2024-11-01)
 
@@ -279,7 +251,6 @@
 
             INPUT: Can you predict for next 2 days for Assembly machine 1? predict for all the assembly machine the cost idle average and the sum of working time for the next 3 weeks and for low capacity cutting machne the cost_idle_std for March 2025. predict also for Assembly machine 1 the cost_idle  for the next two days.
             OUTPUT: (['Assembly Machine 1'], ['NULL'], <next, 2, days>), (['Assembly Machine 1', 'Assembly Machine 2'], ['cost_idle_avg', 'working_time_sum'], <next, 3, weeks>), (['Low Capacity Cutting Machine 1'], ['cost_idle_std'], 2025-03-01 -> 2025-03-31), (['Assembly Machine 1'], ['cost_idle_avg'], <next, 2, days>)
->>>>>>> 7e533e8c
             '
             """
         else:
