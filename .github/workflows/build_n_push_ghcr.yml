name: Build and Test Docker Services

on:
  push:
    branches:
      - "*"
  pull_request:
    branches-ignore:
      - main

jobs:
  build-test-containers:
    runs-on: ubuntu-latest
    strategy:
      fail-fast: false
      matrix:
        service: [kb, data-processing, api, rag, gui-panel, kpi-engine]  # Replace with your actual service names

    steps:
      - name: Checkout code
        uses: actions/checkout@v3

      - name: Set up Docker Buildx
        uses: docker/setup-buildx-action@v2

      - name: Create .env file from secret
        run: echo "${{ secrets.RAG_ENV }}" >> rag/.env

      - name: Log in to GitHub Container Registry
        uses: docker/login-action@v2
        with:
          registry: ghcr.io
          username: ${{ github.actor }}
          password: ${{ secrets.GITHUB_TOKEN }}

      - name: Build Docker image
        uses: docker/build-push-action@v3
        with:
          context: ./${{ matrix.service }}
          file: ./${{ matrix.service }}/Dockerfile
          tags: ghcr.io/${{ github.repository_owner }}/smartfactory/${{ matrix.service }}:latest
          push: false
          load: true
          cache-from: type=gha
          cache-to: type=gha,mode=max

      - name: Run Docker container
        run: docker compose up -d --no-build --no-deps --pull never ${{ matrix.service }}

<<<<<<< HEAD
=======

>>>>>>> 32bf4385
      - name: Wait for container to initialize
        run: sleep 60

      - name: Test running container
        run: |
          CONTAINER_ID=$(docker ps -q --filter "status=running" | head -n 1)
          if [ -z "$CONTAINER_ID" ]; then
            echo "No running container found"
            exit 1
          fi
          STATUS=$(docker inspect -f '{{.State.Status}}' $CONTAINER_ID)
          if [ "$STATUS" != "running" ]; then
            echo "Service failed to run!"
            docker logs $CONTAINER_ID
<<<<<<< HEAD
=======
          fi
>>>>>>> 32bf4385

      - name: Stop and remove container
        run: |
          CONTAINER_ID=$(docker ps -qf "name=${{ matrix.service }}")
          docker stop $CONTAINER_ID
          docker rm $CONTAINER_ID<|MERGE_RESOLUTION|>--- conflicted
+++ resolved
@@ -47,10 +47,6 @@
       - name: Run Docker container
         run: docker compose up -d --no-build --no-deps --pull never ${{ matrix.service }}
 
-<<<<<<< HEAD
-=======
-
->>>>>>> 32bf4385
       - name: Wait for container to initialize
         run: sleep 60
 
@@ -65,10 +61,7 @@
           if [ "$STATUS" != "running" ]; then
             echo "Service failed to run!"
             docker logs $CONTAINER_ID
-<<<<<<< HEAD
-=======
           fi
->>>>>>> 32bf4385
 
       - name: Stop and remove container
         run: |
